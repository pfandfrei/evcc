--- conflicted
+++ resolved
@@ -85,13 +85,10 @@
 	Title() string
 	Capacity() int64
 	ChargeState() (float64, error)
-<<<<<<< HEAD
 	ChargingState() (bool, error)
-=======
 }
 
 // ChargeFinishTimer provides estimated charge cycle finish time
 type ChargeFinishTimer interface {
 	FinishTime() (time.Time, error)
->>>>>>> 37f9a77f
 }